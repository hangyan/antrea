--- conflicted
+++ resolved
@@ -321,16 +321,15 @@
   coverage_args=""
   flow_visibility_args=""
 
-<<<<<<< HEAD
+
   # used for PacketSampling tests.
   cat "$SFTP_DEPLOYMENT_YML" | docker exec -i kind-control-plane dd of=/root/sftp-deployment.yml
 
-=======
   if $use_non_default_images; then
     export AGENT_IMG_NAME=${antrea_agent_image}
     export CONTROLLER_IMG_NAME=${antrea_controller_image}
   fi
->>>>>>> 62bfd6b9
+
   if $coverage; then
       $YML_CMD --encap-mode $current_mode $manifest_args | docker exec -i kind-control-plane dd of=/root/antrea-coverage.yml
       $YML_CMD --ipsec $manifest_args | docker exec -i kind-control-plane dd of=/root/antrea-ipsec-coverage.yml
