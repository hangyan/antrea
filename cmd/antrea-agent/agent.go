--- conflicted
+++ resolved
@@ -253,15 +253,11 @@
 
 	// Start the NPL agent.
 	if features.DefaultFeatureGate.Enabled(features.NodePortLocal) {
-<<<<<<< HEAD
-		nplController, err := npl.InitializeNPLAgent(k8sClient, o.config.NPLPortRange, nodeConfig.Name)
-=======
 		nplController, err := npl.InitializeNPLAgent(
 			k8sClient,
 			informerFactory,
 			o.config.NPLPortRange,
 			nodeConfig.Name)
->>>>>>> 8290759a
 		if err != nil {
 			return fmt.Errorf("failed to start NPL agent: %v", err)
 		}
